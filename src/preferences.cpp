--- conflicted
+++ resolved
@@ -232,13 +232,11 @@
 	auto tl_assistant = p->PageSizer(_("Translation Assistant"));
 	p->OptionAdd(tl_assistant, _("Skip over whitespace"), "Tool/Translation Assistant/Skip Whitespace");
 
-<<<<<<< HEAD
+	auto visual_tools = p->PageSizer(_("Visual Tools"));
+	p->OptionAdd(visual_tools, _("Shape handle size"), "Tool/Visual/Shape Handle Size");
+
 	auto color_picker = p->PageSizer(_("Colour Picker"));
 	p->OptionAdd(color_picker, _("Restrict Screen Picker to Window"), "Tool/Colour Picker/Restrict to Window");
-=======
-	auto visual_tools = p->PageSizer(_("Visual Tools"));
-	p->OptionAdd(visual_tools, _("Shape handle size"), "Tool/Visual/Shape Handle Size");
->>>>>>> c8f8e8ac
 
 	p->SetSizerAndFit(p->sizer);
 }
@@ -464,7 +462,7 @@
 
 	wxArrayString sp_choice = to_wx(SubtitlesProviderFactory::GetClasses());
 	p->OptionChoice(expert, _("Subtitles provider"), sp_choice, "Subtitle/Provider");
-	
+
 
 #ifdef WITH_AVISYNTH
 	auto avisynth = p->PageSizer("Avisynth");
