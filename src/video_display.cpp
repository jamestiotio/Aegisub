// Copyright (c) 2005-2010, Rodrigo Braz Monteiro
// All rights reserved.
//
// Redistribution and use in source and binary forms, with or without
// modification, are permitted provided that the following conditions are met:
//
//   * Redistributions of source code must retain the above copyright notice,
//     this list of conditions and the following disclaimer.
//   * Redistributions in binary form must reproduce the above copyright notice,
//     this list of conditions and the following disclaimer in the documentation
//     and/or other materials provided with the distribution.
//   * Neither the name of the Aegisub Group nor the names of its contributors
//     may be used to endorse or promote products derived from this software
//     without specific prior written permission.
//
// THIS SOFTWARE IS PROVIDED BY THE COPYRIGHT HOLDERS AND CONTRIBUTORS "AS IS"
// AND ANY EXPRESS OR IMPLIED WARRANTIES, INCLUDING, BUT NOT LIMITED TO, THE
// IMPLIED WARRANTIES OF MERCHANTABILITY AND FITNESS FOR A PARTICULAR PURPOSE
// ARE DISCLAIMED. IN NO EVENT SHALL THE COPYRIGHT OWNER OR CONTRIBUTORS BE
// LIABLE FOR ANY DIRECT, INDIRECT, INCIDENTAL, SPECIAL, EXEMPLARY, OR
// CONSEQUENTIAL DAMAGES (INCLUDING, BUT NOT LIMITED TO, PROCUREMENT OF
// SUBSTITUTE GOODS OR SERVICES; LOSS OF USE, DATA, OR PROFITS; OR BUSINESS
// INTERRUPTION) HOWEVER CAUSED AND ON ANY THEORY OF LIABILITY, WHETHER IN
// CONTRACT, STRICT LIABILITY, OR TORT (INCLUDING NEGLIGENCE OR OTHERWISE)
// ARISING IN ANY WAY OUT OF THE USE OF THIS SOFTWARE, EVEN IF ADVISED OF THE
// POSSIBILITY OF SUCH DAMAGE.
//
// Aegisub Project http://www.aegisub.org/

/// @file video_display.cpp
/// @brief Control displaying a video frame obtained from the video context
/// @ingroup video main_ui
///

#include "video_display.h"

#include "ass_file.h"
#include "async_video_provider.h"
#include "command/command.h"
#include "compat.h"
#include "format.h"
#include "include/aegisub/context.h"
#include "include/aegisub/hotkey.h"
#include "include/aegisub/menu.h"
#include "options.h"
#include "project.h"
#include "retina_helper.h"
#include "spline_curve.h"
#include "utils.h"
#include "video_out_gl.h"
#include "video_controller.h"
#include "visual_tool.h"

#include <libaegisub/make_unique.h>

#include <algorithm>
#include <wx/combobox.h>
#include <wx/menu.h>
#include <wx/textctrl.h>
#include <wx/toolbar.h>

#ifdef HAVE_OPENGL_GL_H
#include <OpenGL/gl.h>
#else
#include <GL/gl.h>
#endif

/// Attribute list for gl canvases; set the canvases to doublebuffered rgba with an 8 bit stencil buffer
int attribList[] = { WX_GL_RGBA , WX_GL_DOUBLEBUFFER, WX_GL_STENCIL_SIZE, 8, 0 };

/// An OpenGL error occurred while uploading or displaying a frame
class OpenGlException final : public agi::Exception {
public:
	OpenGlException(const char *func, int err)
	: agi::Exception(agi::format("%s failed with error code %d", func, err))
	{ }
};

#define E(cmd) cmd; if (GLenum err = glGetError()) throw OpenGlException(#cmd, err)

VideoDisplay::VideoDisplay(wxToolBar *toolbar, bool freeSize, wxComboBox *zoomBox, wxWindow *parent, agi::Context *c)
: wxGLCanvas(parent, -1, attribList)
, autohideTools(OPT_GET("Tool/Visual/Autohide"))
, con(c)
, windowZoomValue(OPT_GET("Video/Default Zoom")->GetInt() * .125 + .125)
, videoZoomValue(1)
, toolBar(toolbar)
, zoomBox(zoomBox)
, freeSize(freeSize)
, retina_helper(agi::make_unique<RetinaHelper>(this))
, scale_factor(retina_helper->GetScaleFactor())
, scale_factor_connection(retina_helper->AddScaleFactorListener([=](int new_scale_factor) {
	double new_zoom = windowZoomValue * new_scale_factor / scale_factor;
	scale_factor = new_scale_factor;
	SetWindowZoom(new_zoom);
}))
{
	zoomBox->SetValue(fmt_wx("%g%%", windowZoomValue * 100.));
	zoomBox->Bind(wxEVT_COMBOBOX, &VideoDisplay::SetZoomFromBox, this);
	zoomBox->Bind(wxEVT_TEXT_ENTER, &VideoDisplay::SetZoomFromBoxText, this);

	con->videoController->Bind(EVT_FRAME_READY, &VideoDisplay::UploadFrameData, this);
	connections = agi::signal::make_vector({
		con->project->AddVideoProviderListener(&VideoDisplay::UpdateSize, this),
		con->videoController->AddARChangeListener(&VideoDisplay::UpdateSize, this),
	});

	Bind(wxEVT_PAINT, std::bind(&VideoDisplay::Render, this));
	Bind(wxEVT_SIZE, &VideoDisplay::OnSizeEvent, this);
	Bind(wxEVT_CONTEXT_MENU, &VideoDisplay::OnContextMenu, this);
	Bind(wxEVT_ENTER_WINDOW, &VideoDisplay::OnMouseEvent, this);
	Bind(wxEVT_CHAR_HOOK, &VideoDisplay::OnKeyDown, this);
	Bind(wxEVT_LEAVE_WINDOW, &VideoDisplay::OnMouseLeave, this);
	Bind(wxEVT_LEFT_DCLICK, &VideoDisplay::OnMouseEvent, this);
	Bind(wxEVT_LEFT_DOWN, &VideoDisplay::OnMouseEvent, this);
	Bind(wxEVT_LEFT_UP, &VideoDisplay::OnMouseEvent, this);
	Bind(wxEVT_MIDDLE_DOWN, &VideoDisplay::OnMouseEvent, this);
	Bind(wxEVT_MIDDLE_UP, &VideoDisplay::OnMouseEvent, this);
	Bind(wxEVT_MOTION, &VideoDisplay::OnMouseEvent, this);
	Bind(wxEVT_MOUSEWHEEL, &VideoDisplay::OnMouseWheel, this);

	SetCursor(wxNullCursor);

	c->videoDisplay = this;

	con->videoController->JumpToFrame(con->videoController->GetFrameN());

	SetLayoutDirection(wxLayout_LeftToRight);
}

VideoDisplay::~VideoDisplay () {
	Unload();
	con->videoController->Unbind(EVT_FRAME_READY, &VideoDisplay::UploadFrameData, this);
}

bool VideoDisplay::InitContext() {
	if (!IsShownOnScreen())
		return false;

	// If this display is in a minimized detached dialog IsShownOnScreen will
	// return true, but the client size is guaranteed to be 0
	if (GetClientSize() == wxSize(0, 0))
		return false;

	if (!glContext)
		glContext = agi::make_unique<wxGLContext>(this);

	SetCurrent(*glContext);
	return true;
}

void VideoDisplay::UploadFrameData(FrameReadyEvent &evt) {
	pending_frame = evt.frame;
	Render();
}

void VideoDisplay::Render() try {
	if (!con->project->VideoProvider() || !InitContext() || (!videoOut && !pending_frame))
		return;

	if (!videoOut)
		videoOut = agi::make_unique<VideoOutGL>();

	if (!tool)
		cmd::call("video/tool/cross", con);

	try {
		if (pending_frame) {
			videoOut->UploadFrameData(*pending_frame);
			pending_frame.reset();
		}
	}
	catch (const VideoOutInitException& err) {
		wxLogError(
			"Failed to initialize video display. Closing other running "
			"programs and updating your video card drivers may fix this.\n"
			"Error message reported: %s",
			err.GetMessage());
		con->project->CloseVideo();
		return;
	}
	catch (const VideoOutRenderException& err) {
		wxLogError(
			"Could not upload video frame to graphics card.\n"
			"Error message reported: %s",
			err.GetMessage());
		return;
	}

	if (videoSize.GetWidth() == 0) videoSize.SetWidth(1);
	if (videoSize.GetHeight() == 0) videoSize.SetHeight(1);

	if (!viewport_height || !viewport_width)
		PositionVideo();

	videoOut->Render(viewport_left, viewport_bottom, viewport_width, viewport_height);

	int client_w, client_h;
	GetClientSize(&client_w, &client_h);
	E(glViewport(0, 0, client_w, client_h));

	E(glMatrixMode(GL_PROJECTION));
	E(glLoadIdentity());
	E(glOrtho(0.0f, client_w / scale_factor, client_h / scale_factor, 0.0f, -1000.0f, 1000.0f));

	if (OPT_GET("Video/Overscan Mask")->GetBool()) {
		double ar = con->videoController->GetAspectRatioValue();

		// Based on BBC's guidelines: http://www.bbc.co.uk/guidelines/dq/pdf/tv/tv_standards_london.pdf
		// 16:9 or wider
		if (ar > 1.75) {
			DrawOverscanMask(.1f, .05f);
			DrawOverscanMask(0.035f, 0.035f);
		}
		// Less wide than 16:9 (use 4:3 standard)
		else {
			DrawOverscanMask(.067f, .05f);
			DrawOverscanMask(0.033f, 0.035f);
		}
	}

	if ((mouse_pos || !autohideTools->GetBool()) && tool)
		tool->Draw();

	SwapBuffers();
}
catch (const agi::Exception &err) {
	wxLogError(
		"An error occurred trying to render the video frame on the screen.\n"
		"Error message reported: %s",
		err.GetMessage());
	con->project->CloseVideo();
}

void VideoDisplay::DrawOverscanMask(float horizontal_percent, float vertical_percent) const {
	Vector2D v(viewport_width, viewport_height);
	Vector2D size = Vector2D(horizontal_percent, vertical_percent) / 2 * v;

	// Clockwise from top-left
	Vector2D corners[] = {
		size,
		Vector2D(viewport_width - size.X(), size),
		v - size,
		Vector2D(size, viewport_height - size.Y())
	};

	// Shift to compensate for black bars
	Vector2D pos(viewport_left, viewport_top);
	for (auto& corner : corners)
		corner = corner + pos;

	int count = 0;
	std::vector<float> points;
	for (size_t i = 0; i < 4; ++i) {
		size_t prev = (i + 3) % 4;
		size_t next = (i + 1) % 4;
		count += SplineCurve(
				(corners[prev] + corners[i] * 4) / 5,
				corners[i], corners[i],
				(corners[next] + corners[i] * 4) / 5)
			.GetPoints(points);
	}

	OpenGLWrapper gl;
	gl.SetFillColour(wxColor(30, 70, 200), .5f);
	gl.SetLineColour(*wxBLACK, 0, 1);

	std::vector<int> vstart(1, 0);
	std::vector<int> vcount(1, count);
	gl.DrawMultiPolygon(points, vstart, vcount, Vector2D(viewport_left, viewport_top), Vector2D(viewport_width, viewport_height), true);
}

void VideoDisplay::PositionVideo() {
	auto provider = con->project->VideoProvider();
	if (!provider || !IsShownOnScreen()) return;

	int client_w, client_h;
	GetClientSize(&client_w, &client_h);

	viewport_left = 0;
	viewport_bottom = client_h * scale_factor - videoSize.GetHeight();
	viewport_top = 0;
	viewport_width = videoSize.GetWidth();
	viewport_height = videoSize.GetHeight();

	if (freeSize) {
		int vidW = provider->GetWidth();
		int vidH = provider->GetHeight();

		AspectRatio arType = con->videoController->GetAspectRatioType();
		double displayAr = double(client_w) / client_h;
		double videoAr = arType == AspectRatio::Default ? double(vidW) / vidH : con->videoController->GetAspectRatioValue();

		// Window is wider than video, blackbox left/right
		if (displayAr - videoAr > 0.01) {
			int delta = client_w - videoAr * client_h;
			viewport_left = delta / 2;
		}
		// Video is wider than window, blackbox top/bottom
		else if (videoAr - displayAr > 0.01) {
			int delta = client_h - client_w / videoAr;
			viewport_top += delta / 2;
			viewport_bottom += delta / 2;
			viewport_height -= delta;
			viewport_width = viewport_height * videoAr;
		}
	}

	viewport_left += pan_x;
	viewport_top += pan_y;
	viewport_bottom -= pan_y;

	if (tool) {
		tool->SetClientSize(client_w * scale_factor, client_h * scale_factor);
		tool->SetDisplayArea(viewport_left / scale_factor, viewport_top / scale_factor,
		                     viewport_width / scale_factor, viewport_height / scale_factor);
	}
	Render();
}

void VideoDisplay::UpdateSize() {
	auto provider = con->project->VideoProvider();
	if (!provider || !IsShownOnScreen()) return;

	videoSize.Set(provider->GetWidth(), provider->GetHeight());
	videoSize *= videoZoomValue * windowZoomValue;

	wxEventBlocker blocker(this);
	if (freeSize) {
		wxWindow *top = GetParent();
		while (!top->IsTopLevel()) top = top->GetParent();

		wxSize oldClientSize = GetClientSize();
		double csAr = (double)oldClientSize.GetWidth() / (double)oldClientSize.GetHeight();
		wxSize newClientSize = wxSize(std::lround(provider->GetHeight() * csAr), provider->GetHeight()) * windowZoomValue / scale_factor;
		wxSize oldSize = top->GetSize();
		top->SetSize(oldSize + (newClientSize - oldClientSize));
		SetClientSize(oldClientSize + (top->GetSize() - oldSize));
	}
	else {
		wxSize newSize = wxSize(provider->GetWidth(), provider->GetHeight()) * windowZoomValue / scale_factor;
		SetMinClientSize(newSize);
		SetMaxClientSize(newSize);

		GetGrandParent()->Layout();
	}

	PositionVideo();
}

void VideoDisplay::OnSizeEvent(wxSizeEvent &event) {
	if (freeSize) {
		/* If the video is not moved */
		if (videoZoomValue == 1.0f && pan_x == 0 && pan_y == 0)
			videoSize = GetClientSize() * scale_factor;
		/* If the video is moving, we only need to update the size in this case */
		else if (videoSize.GetWidth() == 0 && videoSize.GetHeight() == 0)
			videoSize = GetClientSize() * videoZoomValue * scale_factor;
		windowZoomValue = double(GetClientSize().GetHeight()) / con->project->VideoProvider()->GetHeight();
		zoomBox->ChangeValue(fmt_wx("%g%%", windowZoomValue * 100.));
		con->ass->Properties.video_zoom = windowZoomValue;
		UpdateSize();
	}
	else {
		PositionVideo();
	}
}

void VideoDisplay::OnMouseEvent(wxMouseEvent& event) {
	if (event.ButtonDown())
		SetFocus();

	last_mouse_pos = mouse_pos = event.GetPosition();

	///if video pan
	bool videoPan = OPT_GET("Video/Video Pan")->GetBool();

	if (videoPan){
		if (event.GetButton() == wxMOUSE_BTN_MIDDLE) {
			if ((panning = event.ButtonDown()))
				pan_last_pos = event.GetPosition();
		}
		if (panning && event.Dragging()) {
			pan_x += event.GetX() - pan_last_pos.X();
			pan_y += event.GetY() - pan_last_pos.Y();
			pan_last_pos = event.GetPosition();

			PositionVideo();
		}
	}
	else if ((pan_x != 0 || pan_y != 0) && !videoPan)
	{
	    pan_x = pan_y = 0;
	    PositionVideo();
	}

	///

	if (tool)
		tool->OnMouseEvent(event);
}

void VideoDisplay::OnMouseLeave(wxMouseEvent& event) {
	mouse_pos = Vector2D();
	if (tool)
		tool->OnMouseEvent(event);
}

void VideoDisplay::OnMouseWheel(wxMouseEvent& event) {
	bool videoPan = OPT_GET("Video/Video Pan")->GetBool();
	if (int wheel = event.GetWheelRotation()) {
<<<<<<< HEAD
		if (ForwardMouseWheelEvent(this, event)) {
			if (!videoPan || (event.ControlDown() != OPT_GET("Video/Default to UI Zoom")->GetBool())) {
=======
		if (ForwardMouseWheelEvent(this, event) && !OPT_GET("Video/Disable Scroll Zoom")->GetBool()) {
			if (OPT_GET("Video/Reverse Zoom")->GetBool()) {
				wheel = -wheel;
			}
			if (!videoPan || (event.ControlDown() == OPT_GET("Video/Default to Video Zoom")->GetBool())) {
>>>>>>> c07a6482
				SetWindowZoom(windowZoomValue + .125 * (wheel / event.GetWheelDelta()));
			} else {
				SetVideoZoom(wheel / event.GetWheelDelta());
			}
		}
	}
}

void VideoDisplay::OnContextMenu(wxContextMenuEvent&) {
	if (!context_menu) context_menu = menu::GetMenu("video_context", con);
	SetCursor(wxNullCursor);
	menu::OpenPopupMenu(context_menu.get(), this);
}

void VideoDisplay::OnKeyDown(wxKeyEvent &event) {
	hotkey::check("Video", con, event);
}

void VideoDisplay::ResetPan() {
	pan_x = pan_y = 0;
	videoZoomValue = 1;
	UpdateSize();
	PositionVideo();
}

void VideoDisplay::SetWindowZoom(double value) {
	if (value == 0) return;
	value = std::max(value, .125);
	pan_x *= value / windowZoomValue;
	pan_y *= value / windowZoomValue;
	windowZoomValue = value;
	size_t selIndex = windowZoomValue / .125 - 1;
	if (selIndex < zoomBox->GetCount())
		zoomBox->SetSelection(selIndex);
	zoomBox->ChangeValue(fmt_wx("%g%%", windowZoomValue * 100.));
	con->ass->Properties.video_zoom = windowZoomValue;
	UpdateSize();
}

void VideoDisplay::SetVideoZoom(int step) {
	if (step == 0) return;
	double newVideoZoom = videoZoomValue + (.125 * step) * videoZoomValue;
	if (newVideoZoom < 0.125 || newVideoZoom > 10.0)
		return;

	// With the current blackbox algorithm in PositionVideo(), viewport_{width,height} could go negative. Stop that here
	wxSize cs = GetClientSize();
	wxSize videoNewSize = videoSize * (newVideoZoom / videoZoomValue);
	float windowAR = (float)cs.GetWidth() / cs.GetHeight();
	float videoAR = (float)videoNewSize.GetWidth() / videoNewSize.GetHeight();
	if (windowAR < videoAR) {
		int delta = cs.GetHeight() - cs.GetWidth() / videoAR;
		if (videoNewSize.GetHeight() - delta < 0)
			return;
	}

	// Mouse coordinates, relative to the video, at the current zoom level
	Vector2D mp = GetMousePosition() * videoZoomValue * windowZoomValue;

	// The video size will change by this many pixels
	int pixelChangeW = std::lround(videoSize.GetWidth() * (newVideoZoom / videoZoomValue - 1.0));
	int pixelChangeH = std::lround(videoSize.GetHeight() * (newVideoZoom / videoZoomValue - 1.0));

	pan_x -= pixelChangeW * (mp.X() / videoSize.GetWidth());
	pan_y -= pixelChangeH * (mp.Y() / videoSize.GetHeight());

	videoZoomValue = newVideoZoom;
	UpdateSize();
}

void VideoDisplay::SetZoomFromBox(wxCommandEvent &) {
	int sel = zoomBox->GetSelection();
	if (sel != wxNOT_FOUND) {
		windowZoomValue = (sel + 1) * .125;
		con->ass->Properties.video_zoom = windowZoomValue;
		UpdateSize();
	}
}

void VideoDisplay::SetZoomFromBoxText(wxCommandEvent &) {
	wxString strValue = zoomBox->GetValue();
	if (strValue.EndsWith("%"))
		strValue.RemoveLast();

	double value;
	if (strValue.ToDouble(&value))
		SetWindowZoom(value / 100.);
}

void VideoDisplay::SetTool(std::unique_ptr<VisualToolBase> new_tool) {
	// Set the tool first to prevent repeated initialization from VideoDisplay::Render
	tool = std::move(new_tool);

	// Hide the tool bar first to eliminate unecessary size changes
	toolBar->Show(false);
	toolBar->ClearTools();
	tool->SetToolbar(toolBar);

	// Update size as the new typesetting tool may have changed the subtoolbar size
	if (!freeSize)
		UpdateSize();
	else {
		// UpdateSize fits the window to the video, which we don't want to do
		GetGrandParent()->Layout();
		tool->SetDisplayArea(viewport_left / scale_factor, viewport_top / scale_factor,
		                     viewport_width / scale_factor, viewport_height / scale_factor);
	}
}

bool VideoDisplay::SetVectorClipTool(VisualToolVectorClipMode vcliptoolmode) const {
	if (ToolIsType(typeid(VisualToolVectorClip))) {
		static_cast<VisualToolVectorClip*>(tool.get())->SetMode(vcliptoolmode);
		return true;
	} else {
		return false;
	}
}

bool VideoDisplay::ToolIsType(std::type_info const& type) const {
	return tool && typeid(*tool) == type;
}

bool VideoDisplay::ToolIsVectorClipTool(VisualToolVectorClipMode vcliptoolmode) const {
	return ToolIsType(typeid(VisualToolVectorClip)) && static_cast<VisualToolVectorClip*>(tool.get());
}

Vector2D VideoDisplay::GetMousePosition() const {
	return last_mouse_pos ? tool->ToScriptCoords(last_mouse_pos) : last_mouse_pos;
}

void VideoDisplay::Unload() {
	if (glContext) {
		SetCurrent(*glContext);
	}
	videoOut.reset();
	tool.reset();
	glContext.reset();
	pending_frame.reset();
}<|MERGE_RESOLUTION|>--- conflicted
+++ resolved
@@ -409,16 +409,11 @@
 void VideoDisplay::OnMouseWheel(wxMouseEvent& event) {
 	bool videoPan = OPT_GET("Video/Video Pan")->GetBool();
 	if (int wheel = event.GetWheelRotation()) {
-<<<<<<< HEAD
-		if (ForwardMouseWheelEvent(this, event)) {
-			if (!videoPan || (event.ControlDown() != OPT_GET("Video/Default to UI Zoom")->GetBool())) {
-=======
 		if (ForwardMouseWheelEvent(this, event) && !OPT_GET("Video/Disable Scroll Zoom")->GetBool()) {
 			if (OPT_GET("Video/Reverse Zoom")->GetBool()) {
 				wheel = -wheel;
 			}
 			if (!videoPan || (event.ControlDown() == OPT_GET("Video/Default to Video Zoom")->GetBool())) {
->>>>>>> c07a6482
 				SetWindowZoom(windowZoomValue + .125 * (wheel / event.GetWheelDelta()));
 			} else {
 				SetVideoZoom(wheel / event.GetWheelDelta());
