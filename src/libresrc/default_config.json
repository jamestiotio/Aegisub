{
	"App" : {
		"Auto" : {
			"Backup" : true,
			"Check For Updates" : true,
			"Load Linked Files" : 2,
			"Save" : true,
			"Save Every Seconds" : 60,
			"Save on Every Change" : false
		},
		"Call Tips" : false,
		"First Start" : true,
		"Hotkey Migrations" : [{"string": "placeholder since empty arrays aren't supported"}],
		"Language" : "",
		"Maximized" : false,
		"Save Charset" : "UTF-8",
		"Save UI State" : true,
		"Show Toolbar" : true,
		"Toolbar Icon Size" : 16
	},


	"Audio" : {
		"Auto" : {
			"Commit" : false,
			"Focus" : false,
			"Scroll" : true
		},
		"Cache" : {
			"HD" : {
				"Location" : "default",
			},
			"Type" : 1
		},
		"Colour Schemes" : [
			{ "string" : "Green" },
			{ "string" : "Icy Blue" }
		],
		"Display Height" : 200,
		"Display" : {
			"Draw" : {
				"Cursor Time" : true,
				"Inactive Comments" : false,
				"Keyframes in Dialogue Mode" : true,
				"Keyframes in Karaoke Mode" : true,
				"Seconds" : true,
				"Video Position" : true
			},
			"Waveform Style" : 0
		},
		"Downmixer" : "ConvertToMono",
		"Drag Timing" : true,
		"Inactive Lines Display Mode" : 3,
		"Karaoke" : {
			"Font Face" : "Verdana",
			"Font Size" : 9
		},
		"Lead" : {
			"IN" : 100,
			"OUT" : 350
		},
		"Line Boundaries Thickness" : 2,
		"Link" : true,
		"Lock Scroll on Cursor" : false,
		"Medusa Timing Hotkeys" : false,
		"Next Line on Commit" : true,
		"Player" : "",
		"Plays When Stepping Video" : false,
		"Provider" : "ffmpegsource",
		"Renderer" : {
			"Spectrum" : {
				"Cutoff" : 0,
				"Memory Max" : 128,
				"Quality" : 1,
				"FreqCurve" : 0
			}
		},
		"Snap" : {
			"Distance" : 8,
			"Enable" : true
		},
		"Spectrum" : true,
		"Start Drag Sensitivity" : 8,
		"Track Cursor" : {
			"Font Face" : ""
		},
		"Volume" : 50,
		"Wheel Default to Zoom" : false,
		"Zoom" : {
			"Horizontal" : 0,
			"Vertical" : 50
		}
	},


	"Automation" : {
		"Autoreload Mode" : 1,
		"Trace Level" : 3
	},


	"Colour" : {
		"Audio Display" : {
			"Keyframe" : "rgb(255,0,255)",
			"Line Boundary Inactive Line" : "rgb(190,190,190)",
			"Line boundary End" : "rgb(0, 0, 216)",
			"Line boundary Start" : "rgb(216, 0, 0)",
			"Play Cursor" : "rgb(255,255,255)",
			"Seconds Line" : "rgb(0,100,255)",
			"Spectrum" : "Icy Blue",
			"Syllable Boundaries" : "rgb(255,255,0)",
			"Waveform" : "Green"
		},
		"Schemes" : {
			"Green" : {
				"Normal" : {
					"Hue Offset" : 85.0,
					"Hue Scale" : 0.0,
					"Saturation Offset" : 255.0,
					"Saturation Scale" : 0.0,
					"Lightness Offset" : 0.0,
					"Lightness Scale" : 200.0
				},
				"Inactive" : {
					"Hue Offset" : 85.0,
					"Hue Scale" : 0.0,
					"Saturation Offset" : 255.0,
					"Saturation Scale" : 0.0,
					"Lightness Offset" : 0.0,
					"Lightness Scale" : 100.0
				},
				"Selection" : {
					"Hue Offset" : 80.0,
					"Hue Scale" : 0.0,
					"Saturation Offset" : 255.0,
					"Saturation Scale" : 0.0,
					"Lightness Offset" : 10.0,
					"Lightness Scale" : 175.0
				},
				"Primary" : {
					"Hue Offset" : 85.0,
					"Hue Scale" : 0.0,
					"Saturation Offset" : 128.0,
					"Saturation Scale" : 0.0,
					"Lightness Offset" : 25.0,
					"Lightness Scale" : 300.0
				},
				"UI" : {
					"Light" : "rgb(0, 200, 0)",
					"Dark" : "rgb(0, 10, 0)",
					"Selection" : "rgb(0, 80, 0)"
				},
				"UI Focused" : {
					"Light" : "rgb(50, 255, 50)",
					"Dark" : "rgb(0, 10, 0)",
					"Selection" : "rgb(0, 80, 0)"
				}
			},
			"Icy Blue" : {
				"Normal" : {
					"Hue Offset" : 191.0,
					"Hue Scale" : -128.0,
					"Saturation Offset" : 127.0,
					"Saturation Scale" : 128.0,
					"Lightness Offset" : 0.0,
					"Lightness Scale" : 255.0
				},
				"Inactive" : {
					"Hue Offset" : 191.0,
					"Hue Scale" : -128.0,
					"Saturation Offset" : 63.0,
					"Saturation Scale" : 192.0,
					"Lightness Offset" : 32.0,
					"Lightness Scale" : 192.0
				},
				"Selection" : {
					"Hue Offset" : 191.0,
					"Hue Scale" : -128.0,
					"Saturation Offset" : 127.0,
					"Saturation Scale" : 128.0,
					"Lightness Offset" : 32.0,
					"Lightness Scale" : 192.0
				},
				"Primary" : {
					"Hue Offset" : 191.0,
					"Hue Scale" : -128.0,
					"Saturation Offset" : 127.0,
					"Saturation Scale" : 128.0,
					"Lightness Offset" : 64.0,
					"Lightness Scale" : 192.0
				},
				"UI" : {
					"Light" : "rgb(89, 145, 220)",
					"Dark" : "rgb(8, 4, 13)",
					"Selection" : "rgb(65, 34, 103)"
				},
				"UI Focused" : {
					"Light" : "rgb(205, 240, 226)",
					"Dark" : "rgb(8, 4, 13)",
					"Selection" : "rgb(82, 107, 213)"
				}
			}
		},
		"Style Editor" : {
			"Background" : {
				"Preview" : "rgb(125, 153, 176)"
			}
		},
		"Subtitle Grid" : {
			"Active Border" : "rgb(255, 91, 239)",
			"Background" : {
				"Background" : "rgb(255,255,255)",
				"Comment" : "rgb(216, 222, 245)",
				"Inframe" : "rgb(255, 253, 234)",
				"Selected Comment" : "rgb(211, 238, 238)",
				"Selection" : "rgb(206, 255, 231)",
				"Open Fold" : "rgb(235, 235, 235)",
				"Closed Fold" : "rgb(200, 200, 200)"
			},
			"Collision" : "rgb(255,0,0)",
			"CPS Error" : "rgb(255,0,0)",
			"Header" : "rgb(165, 207, 231)",
			"Left Column" : "rgb(196, 236, 201)",
			"Lines" : "rgb(190,190,190)",
			"Selection" : "rgb(0,0,0)",
			"Standard" : "rgb(0,0,0)"
		},
		"Subtitle" : {
			"Background" : "rgb(255, 255, 255)",
			"Syntax" : {
				"Background" : {
					"Brackets" : "",
					"Comment" : "",
					"Drawing Command" : "",
					"Drawing X" : "",
					"Drawing Y" : "",
					"Error" : "rgb(255, 200, 200)",
					"Karaoke Template" : "",
					"Karaoke Variable" : "",
					"Line Break" : "",
					"Normal" : "",
					"Parameters" : "",
					"Slashes" : "",
					"Tags" : ""
				},
				"Bold" : {
					"Brackets" : false,
					"Comment" : true,
					"Drawing Command" : true,
					"Drawing X" : false,
					"Drawing Y" : false,
					"Error" : false,
					"Karaoke Template" : true,
					"Karaoke Variable" : true,
					"Line Break" : true,
					"Normal" : false,
					"Parameters" : false,
					"Slashes" : false,
					"Tags" : true
				},
				"Underline": {
					"Drawing Endpoint": true
				},
				"Brackets" : "rgb(20, 50, 255)",
				"Comment" : "rgb(0,0,0)",
				"Drawing Command" : "rgb(0,0,0)",
				"Drawing X" : "rgb(90,40,40)",
				"Drawing Y" : "rgb(40,90,40)",
				"Error" : "rgb(200, 0, 0)",
				"Karaoke Template" : "rgb(128, 0, 192)",
				"Karaoke Variable" : "rgb(128, 0, 192)",
				"Line Break" : "rgb(160, 160, 160)",
				"Normal" : "rgb(0,0,0)",
				"Parameters" : "rgb(40, 90, 40)",
				"Slashes" : "rgb(255, 0, 200)",
				"Tags" : "rgb(90, 90, 90)"
			}
		},
		"Video Dummy" : {
			"Last Colour" : "rgb(47, 163, 254)"
		},
		"Visual Tools" : {
			"Highlight Primary" : "rgb(255, 169, 40)",
			"Highlight Secondary" : "rgb(255, 253, 185)",
			"Lines Primary" : "rgb(187, 0, 0)",
			"Lines Secondary" : "rgb(106, 32, 19)",
			"Shaded Area Alpha" : 0.5
		}
	},

	"Limits" : {
		"Find Replace" : 16,
		"MRU" : 16,
		"Undo Levels" : 50
	},

	"Path" : {
		"Auto" : {
			"Backup" : "?user/autoback",
			"Save" : "?user/autosave"
		},
		"Automation" : {
			"Autoload" : "?user/automation/autoload/|?data/automation/autoload/",
			"Base" : "?data/automation/",
			"Include" : "?user/automation/include/|?data/automation/include/"
		},
		"Dictionary" : "?user/dictionaries",
		"Fonts Collector Destination" : "?script",
		"Last" : {
			"Audio" : "",
			"Automation" : "",
			"Keyframes" : "",
			"Subtitles" : "",
			"Timecodes" : "",
			"Video" : ""
		},
		"Screenshot" : "?video"
	},


	"Player" : {
		"Audio" : {
			"ALSA" : {
				"Device" : "default"
			},
			"DirectSound" : {
				"Buffer Latency" : 100,
				"Buffer Length" : 5
			},
			"OSS" : {
				"Device" : "/dev/dsp"
			},
			"PortAudio" : {
				"Device Name" : "Default"
			}
		}
	},


	"Provider" : {
		"Audio" : {
			"AVS" : {
				"Sample Rate" : 0
			},
			"FFmpegSource" : {
				"Decode Error Handling" : "ignore",
				"Downmix" : false
			},
			"BestSource": {
				"Max Cache Size" : 100,
				"Aegisub Cache" : true
			},
			"VapourSynth" : {
				"Default Script" : "import vapoursynth as vs\nvs.core.bas.Source(source=filename).set_output()"
			}
		},
		"Avisynth" : {
			"Memory Max" : 1024
		},
		"FFmpegSource" : {
			"Cache" : {
				"Files" : 20,
				"Size" : 42
			},
			"Index All Tracks" : true,
			"Log Level" : "quiet"
		},
<<<<<<< HEAD
		"BestSource" : {
			"Cache" : {
				"Files" : 100,
				"Size" : 42
=======
		"VapourSynth" : {
			"Cache" : {
				"Files" : 500,
				"Size" : 1000
>>>>>>> c348f858
			}
		},
		"Video" : {
			"Cache" : {
				"Size" : 32
			},
			"FFmpegSource" : {
				"Decoding Threads" : -1,
				"Unsafe Seeking" : false
			},
			"BestSource" : {
				"Max Cache Size" : 1024,
				"Threads" : 0,
				"Seek Preroll" : 12
			},
			"VapourSynth" : {
				"Default Script" : "import vapoursynth as vs\nvs.core.lsmas.LWLibavSource(source=filename).set_output()"
			}
		}
	},

	"Subtitle" : {
		"Character Counter" : {
			"Ignore Whitespace" : true,
			"Ignore Punctuation" : true,
			"CPS Warning Threshold" : 15,
			"CPS Error Threshold" : 30
		},
		"Character Limit" : 40,
		"Default Resolution" : {
			"Auto" : true,
			"Height" : 720,
			"Width" : 1280
		},
		"Edit Box" : {
			"Font Face" : "",
			"Font Size" : 10
		},
		"Grid" : {
			"Column" : [
				{"bool" : true}
			],
			"Focus Allow" : true,
			"Font Face" : "Tahoma",
			"Font Size" : 8,
			"Hide Overrides" : 1,
			"Hide Overrides Char" : "☀",
			"Highlight Subtitles in Frame" : true
		},
		"Highlight" : {
			"Syntax" : true
		},
		"Provider" : "libass",
		"Show Original": false,
		"Time Edit" : {
			"Insert Mode" : true
		}
	},

	"Subtitle Format" : {
		"ASS": {
			"Default Style Catalog": "Default"
		},
		"EBU STL" : {
			"Display Standard" : 0,
			"Inclusive End Times" : true,
			"Line Wrapping Mode" : 1,
			"Max Line Length" : 42,
			"TV Standard" : 0,
			"Text Encoding" : 0,
			"Timecode Offset" : {
				"H" : 0,
				"M" : 0,
				"S" : 0,
				"F" : 0
			},
			"Translate Alignments" : true
		},
		"MicroDVD": {
			"Default Style Catalog": "Default",
		},
		"SRT": {
			"Default Style Catalog": "Default",
		},
		"TTXT": {
			"Default Style Catalog": "Default",
		},
		"TXT": {
			"Default Style Catalog": "Default",
		}
	},

	"Timing" : {
		"Default Duration" : 3000
	},

	"Tool" : {
		"Colour Picker" : {
			"Mode" : 4,
			"Recent Colours" : [
				{"color" : "&H000000&"},
				{"color" : "&H0000FF&"},
				{"color" : "&H00FFFF&"},
				{"color" : "&H00FF00&"},
				{"color" : "&HFFFF00&"},
				{"color" : "&HFF0000&"},
				{"color" : "&HFF00FF&"},
				{"color" : "&HFFFFFF&"}
			],
			"Last" : {
				"X" : -1,
				"Y" : -1
			},
			"Restrict to Window" : false,
			"Maximized" : false
		},
		"Fonts Collector" : {
			"Action" : 0
		},
		"Import" : {
			"Text" : {
				"Actor Separator" : ":",
				"Comment Starter" : "#",
				"Include Blank" : false
			}
		},
		"Kanji Timer" : {
			"Interpolation" : true
		},
		"Paste Lines Over" : {
			"Fields" : [
				{"bool" : false},
				{"bool" : false},
				{"bool" : false},
				{"bool" : false},
				{"bool" : false},
				{"bool" : false},
				{"bool" : false},
				{"bool" : false},
				{"bool" : false},
				{"bool" : true}
			]
		},
		"Preferences" : {
			"Page" : 0
		},
		"Search Replace" : {
			"Affect" : 0,
			"Field" : 0,
			"Match Case" : false,
			"RegExp" : false,
			"Skip Comments" : false,
			"Skip Tags" : false
		},
		"Select Lines" : {
			"Action" : 0,
			"Condition" : 0,
			"Field" : 0,
			"Match" : {
				"Case" : false,
				"Comment" : false,
				"Dialogue" : true
			},
			"Mode" : 1,
			"Text" : ""
		},
		"Shift Times" : {
			"Affect" : 0,
			"ByTime" : true,
			"Direction" : true,
			"Frames" : 0,
			"Time" : 0,
			"Type" : 0
		},
		"Spell Checker" : {
			"Backend" : "hunspell",
			"Language" : "en_US",
			"Skip Comments" : false,
			"Skip Uppercase" : false
		},
		"Style Editor" : {
			"Last" : {
				"Height" : -1,
				"Width" : -1,
				"X" : -1,
				"Y" : -1
			},
			"Maximized" : false,
			"Preview Text" : "Aegisub\\N0123 日本語"
		},
		"Style Manager" : {
			"Last" : {
				"X" : -1,
				"Y" : -1
			},
			"Maximized" : false
		},
		"Styling Assistant" : {
			"Last" : {
				"X" : -1,
				"Y" : -1
			},
			"Maximized" : false
		},
		"Thesaurus" : {
			"Language" : "en_US"
		},
		"Timing Post Processor" : {
			"Adjacent Bias" : 0.9000000000000000222,
			"Enable" : {
				"Adjacent" : true,
				"Keyframe" : true,
				"Lead" : {
					"IN" : true,
					"OUT" : true
				}
			},
			"Only Selection" : false,
			"Lead" : {
				"IN" : 100,
				"OUT" : 350
			},
			"Threshold" : {
				"Adjacent Gap" : 300,
				"Adjacent Overlap" : 50,
				"Key End After" : 250,
				"Key End Before" : 200,
				"Key Start After" : 150,
				"Key Start Before" : 200
			}
		},
		"Translation Assistant" : {
			"Last" : {
				"X" : -1,
				"Y" : -1
			},
			"Maximized" : false,
			"Skip Whitespace" : true
		},
		"Visual" : {
			"Perspective": {
				"Outer": false,
				"Outer Locked": false,
				"Grid": false,
				"Org Mode": 0
			},
			"Autohide": false
		},
		"Align to Video" : {
			"Tolerance" : 20,
			"Maximized" : true
		}
	},

	"Version" : {
		"Last Version" : 4040,
		"Next Check" : 0
	},

	"Video" : {
		"Disable Scroll Zoom" : false,
		"Reverse Zoom" : false,
		"Default Zoom" : 7,
		"Detached" : {
			"Enabled" : false,
			"Last" : {
				"X" : -1,
				"Y" : -1
			},
			"Maximized" : false
		},
		"Dummy" : {
			"FPS" : 23.975999999999999091,
			"Last" : {
				"Height" : 720,
				"Length" : 40000,
				"Width" : 1280
			},
			"Pattern" : false
		},
		"Last Script Resolution Mismatch Choice" : 2,
		"Open Audio" : true,
		"Overscan Mask" : false,
		"Provider" : "ffmpegsource",
		"Script Resolution Mismatch" : 1,
		"Slider" : {
			"Fast Jump Step" : 10,
			"Show Keyframes" : true
		},
		"Subtitle Sync" : true,
		"Default to Video Zoom": false
	}
}<|MERGE_RESOLUTION|>--- conflicted
+++ resolved
@@ -365,17 +365,16 @@
 			"Index All Tracks" : true,
 			"Log Level" : "quiet"
 		},
-<<<<<<< HEAD
 		"BestSource" : {
 			"Cache" : {
 				"Files" : 100,
 				"Size" : 42
-=======
+			}
+		},
 		"VapourSynth" : {
 			"Cache" : {
 				"Files" : 500,
 				"Size" : 1000
->>>>>>> c348f858
 			}
 		},
 		"Video" : {
